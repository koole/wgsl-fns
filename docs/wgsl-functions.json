{
  "meta": {
<<<<<<< HEAD
    "generatedAt": "2025-07-17T01:31:37.354Z",
=======
    "generatedAt": "2025-07-17T01:22:40.113Z",
>>>>>>> 6d74b03b
    "totalFunctions": 16,
    "totalCategories": 4
  },
  "categories": [
    {
      "name": "Math & Utility",
      "slug": "math---utility",
      "description": "Mathematical functions and general utilities for shader calculations.",
      "functions": [
        {
          "name": "elasticWave",
          "description": "an elastic wave with exponential decay and sinusoidal oscillation.",
          "params": [
            {
              "name": "x",
              "type": "f32",
              "description": "Input position along the wave."
            },
            {
              "name": "amplitude",
              "type": "f32",
              "description": "Wave amplitude multiplier."
            },
            {
              "name": "frequency",
              "type": "f32",
              "description": "Wave frequency."
            },
            {
              "name": "decay",
              "type": "f32",
              "description": "Exponential decay factor."
            },
            {
              "name": "phase",
              "type": "f32",
              "description": "Phase offset for the wave."
            }
          ],
          "returns": {
            "type": "f32",
            "description": "wave value."
          },
          "wgslCode": "fn elasticWave(x: f32, amplitude: f32, frequency: f32, decay: f32, phase: f32) -> f32 {\n  let d = max(0.001, decay);\n  let decayTerm = exp(-d * x);\n  let oscTerm = sin(frequency * x * 6.28318 + phase);\n  return amplitude * decayTerm * oscTerm;\n}"
        },
        {
          "name": "smoothStep",
          "description": "interpolation between two values with smooth acceleration and deceleration.",
          "params": [
            {
              "name": "edge0",
              "type": "f32",
              "description": "Lower edge of interpolation range."
            },
            {
              "name": "edge1",
              "type": "f32",
              "description": "Upper edge of interpolation range."
            },
            {
              "name": "x",
              "type": "f32",
              "description": "Input value to interpolate."
            }
          ],
          "returns": {
            "type": "f32",
            "description": "interpolated value between 0 and 1."
          },
          "wgslCode": "fn smoothStep(edge0: f32, edge1: f32, x: f32) -> f32 {\n  let t = clamp((x - edge0) / (edge1 - edge0), 0.0, 1.0);\n  return t * t * (3.0 - 2.0 * t);\n}"
        },
        {
          "name": "rotate2D",
          "description": "a 2D vector by a given angle.",
          "params": [
            {
              "name": "v",
              "type": "vec2<f32>",
              "description": "Input 2D vector to rotate."
            },
            {
              "name": "angle",
              "type": "f32",
              "description": "Rotation angle in radians."
            }
          ],
          "returns": {
            "type": "vec2<f32>",
            "description": "2D vector."
          },
          "wgslCode": "fn rotate2D(v: vec2<f32>, angle: f32) -> vec2<f32> {\n  let c = cos(angle);\n  let s = sin(angle);\n  return vec2(v.x * c - v.y * s, v.x * s + v.y * c);\n}"
        }
      ]
    },
    {
      "name": "Noise & Procedural",
      "slug": "noise---procedural",
      "description": "Noise generation and procedural pattern functions for textures and effects.",
      "functions": [
        {
          "name": "hash22",
          "description": "a 2D hash from a 2D input vector for procedural generation.",
          "params": [
            {
              "name": "p",
              "type": "vec2<f32>",
              "description": "Input 2D vector to hash."
            }
          ],
          "returns": {
            "type": "vec2<f32>",
            "description": "result as 2D vector."
          },
          "wgslCode": "fn hash22(p: vec2<f32>) -> vec2<f32> {\n  var p3 = fract(vec3(p.xyx) * vec3(0.1031, 0.1030, 0.0973));\n  p3 += dot(p3, p3.yzx + 33.33);\n  return fract((p3.xx + p3.yz) * p3.zy);\n}"
        },
        {
          "name": "noise2D",
          "description": "2D Perlin-style noise for procedural textures and patterns.",
          "params": [
            {
              "name": "p",
              "type": "vec2<f32>",
              "description": "Input 2D coordinate."
            }
          ],
          "returns": {
            "type": "f32",
            "description": "value typically in range [-1, 1]."
          },
          "wgslCode": "fn noise2D(p: vec2<f32>) -> f32 {\n  let i = floor(p);\n  let f = fract(p);\n  let u = f * f * (3.0 - 2.0 * f);\n  return mix(\n    mix(dot(hash22(i + vec2(0.0, 0.0)), f - vec2(0.0, 0.0)),\n        dot(hash22(i + vec2(1.0, 0.0)), f - vec2(1.0, 0.0)), u.x),\n    mix(dot(hash22(i + vec2(0.0, 1.0)), f - vec2(0.0, 1.0)),\n        dot(hash22(i + vec2(1.0, 1.0)), f - vec2(1.0, 1.0)), u.x), u.y);\n}"
        },
        {
          "name": "fbm",
          "description": "Brownian Motion - combines multiple octaves of noise for complex patterns.",
          "params": [
            {
              "name": "p",
              "type": "vec2<f32>",
              "description": "Input 2D coordinate."
            },
            {
              "name": "octaves",
              "type": "i32",
              "description": "Number of noise octaves to combine."
            }
          ],
          "returns": {
            "type": "f32",
            "description": "noise value."
          },
          "wgslCode": "fn fbm(p: vec2<f32>, octaves: i32) -> f32 {\n  var value = 0.0;\n  var amplitude = 0.5;\n  var frequency = 1.0;\n  for (var i = 0; i < octaves; i++) {\n    value += amplitude * noise2D(p * frequency);\n    amplitude *= 0.5;\n    frequency *= 2.0;\n  }\n  return value;\n}"
        }
      ]
    },
    {
      "name": "Signed Distance Fields",
      "slug": "signed-distance-fields",
      "description": "SDF functions for procedural geometry and ray marching techniques.",
      "functions": [
        {
          "name": "sdfCircle",
          "description": "distance function for a circle.",
          "params": [
            {
              "name": "p",
              "type": "vec2<f32>",
              "description": "Point to evaluate distance from."
            },
            {
              "name": "r",
              "type": "f32",
              "description": "Circle radius."
            }
          ],
          "returns": {
            "type": "f32",
            "description": "distance to circle surface (negative inside, positive outside)."
          },
          "wgslCode": "fn sdfCircle(p: vec2<f32>, r: f32) -> f32 {\n  return length(p) - r;\n}"
        },
        {
          "name": "sdfBox",
          "description": "distance function for a rectangular box.",
          "params": [
            {
              "name": "p",
              "type": "vec2<f32>",
              "description": "Point to evaluate distance from."
            },
            {
              "name": "b",
              "type": "vec2<f32>",
              "description": "Box half-dimensions (width/2, height/2)."
            }
          ],
          "returns": {
            "type": "f32",
            "description": "distance to box surface (negative inside, positive outside)."
          },
          "wgslCode": "fn sdfBox(p: vec2<f32>, b: vec2<f32>) -> f32 {\n  let d = abs(p) - b;\n  return length(max(d, vec2(0.0))) + min(max(d.x, d.y), 0.0);\n}"
        },
        {
          "name": "sdfUnion",
          "description": "two SDFs using union operation (closest surface).",
          "params": [
            {
              "name": "d1",
              "type": "f32",
              "description": "Distance from first shape."
            },
            {
              "name": "d2",
              "type": "f32",
              "description": "Distance from second shape."
            }
          ],
          "returns": {
            "type": "f32",
            "description": "distance representing union of both shapes."
          },
          "wgslCode": "fn sdfUnion(d1: f32, d2: f32) -> f32 {\n  return min(d1, d2);\n}"
        },
        {
          "name": "sdfIntersection",
          "description": "two SDFs using intersection operation (overlapping area only).",
          "params": [
            {
              "name": "d1",
              "type": "f32",
              "description": "Distance from first shape."
            },
            {
              "name": "d2",
              "type": "f32",
              "description": "Distance from second shape."
            }
          ],
          "returns": {
            "type": "f32",
            "description": "distance representing intersection of both shapes."
          },
          "wgslCode": "fn sdfIntersection(d1: f32, d2: f32) -> f32 {\n  return max(d1, d2);\n}"
        },
        {
          "name": "sdfSubtraction",
          "description": "two SDFs using subtraction operation (first shape minus second).",
          "params": [
            {
              "name": "d1",
              "type": "f32",
              "description": "Distance from shape to subtract from."
            },
            {
              "name": "d2",
              "type": "f32",
              "description": "Distance from shape to subtract."
            }
          ],
          "returns": {
            "type": "f32",
            "description": "distance representing first shape with second subtracted."
          },
          "wgslCode": "fn sdfSubtraction(d1: f32, d2: f32) -> f32 {\n  return max(-d1, d2);\n}"
        }
      ]
    },
    {
      "name": "Color & Graphics",
      "slug": "color---graphics",
      "description": "Color space conversion and palette generation functions.",
      "functions": [
        {
          "name": "palette",
          "description": "colors using cosine-based palette function for smooth color gradients.",
          "params": [
            {
              "name": "t",
              "type": "f32",
              "description": "Input parameter (typically 0-1) for palette lookup."
            },
            {
              "name": "a",
              "type": "vec3<f32>",
              "description": "Offset values for RGB channels."
            },
            {
              "name": "b",
              "type": "vec3<f32>",
              "description": "Amplitude values for RGB channels."
            },
            {
              "name": "c",
              "type": "vec3<f32>",
              "description": "Frequency values for RGB channels."
            },
            {
              "name": "d",
              "type": "vec3<f32>",
              "description": "Phase values for RGB channels."
            }
          ],
          "returns": {
            "type": "vec3<f32>",
            "description": "RGB color."
          },
          "wgslCode": "fn palette(t: f32, a: vec3<f32>, b: vec3<f32>, c: vec3<f32>, d: vec3<f32>) -> vec3<f32> {\n  return a + b * cos(6.28318 * (c * t + d));\n}"
        },
        {
          "name": "linearToSrgb",
          "description": "linear RGB color values to sRGB color space.",
          "params": [
            {
              "name": "color",
              "type": "vec3<f32>",
              "description": "Linear RGB color values."
            }
          ],
          "returns": {
            "type": "vec3<f32>",
            "description": "color values."
          },
          "wgslCode": "fn linearToSrgb(color: vec3<f32>) -> vec3<f32> {\n  return pow(color, vec3(1.0 / 2.2));\n}"
        },
        {
          "name": "srgbToLinear",
          "description": "sRGB color values to linear RGB color space.",
          "params": [
            {
              "name": "color",
              "type": "vec3<f32>",
              "description": "sRGB color values."
            }
          ],
          "returns": {
            "type": "vec3<f32>",
            "description": "RGB color values."
          },
          "wgslCode": "fn srgbToLinear(color: vec3<f32>) -> vec3<f32> {\n  return pow(color, vec3(2.2));\n}"
        },
        {
          "name": "hue2rgb",
          "description": "function for HSL to RGB conversion - converts hue component to RGB.",
          "params": [
            {
              "name": "p",
              "type": "f32",
              "description": "First HSL conversion parameter."
            },
            {
              "name": "q",
              "type": "f32",
              "description": "Second HSL conversion parameter."
            },
            {
              "name": "t",
              "type": "f32",
              "description": "Hue value (adjusted)."
            }
          ],
          "returns": {
            "type": "f32",
            "description": "component value."
          },
          "wgslCode": "fn hue2rgb(p: f32, q: f32, t: f32) -> f32 {\n  var t_adj = t;\n  if (t_adj < 0.0) { t_adj += 1.0; }\n  if (t_adj > 1.0) { t_adj -= 1.0; }\n  if (t_adj < 1.0 / 6.0) { return p + (q - p) * 6.0 * t_adj; }\n  if (t_adj < 1.0 / 2.0) { return q; }\n  if (t_adj < 2.0 / 3.0) { return p + (q - p) * (2.0 / 3.0 - t_adj) * 6.0; }\n  return p;\n}"
        },
        {
          "name": "hslToRgb",
          "description": "HSL (Hue, Saturation, Lightness) color to RGB.",
          "params": [
            {
              "name": "hsl",
              "type": "vec3<f32>",
              "description": "HSL color values (hue: 0-1, saturation: 0-1, lightness: 0-1)."
            }
          ],
          "returns": {
            "type": "vec3<f32>",
            "description": "color values."
          },
          "wgslCode": "fn hslToRgb(hsl: vec3<f32>) -> vec3<f32> {\n  let h = hsl.x;\n  let s = hsl.y;\n  let l = hsl.z;\n  \n  if (s == 0.0) {\n    return vec3(l); // achromatic\n  }\n  \n  let q = select(l * (1.0 + s), l + s - l * s, l < 0.5);\n  let p = 2.0 * l - q;\n  \n  return vec3(\n    hue2rgb(p, q, h + 1.0 / 3.0),\n    hue2rgb(p, q, h),\n    hue2rgb(p, q, h - 1.0 / 3.0)\n  );\n}"
        }
      ]
    }
  ]
}<|MERGE_RESOLUTION|>--- conflicted
+++ resolved
@@ -1,10 +1,6 @@
 {
   "meta": {
-<<<<<<< HEAD
-    "generatedAt": "2025-07-17T01:31:37.354Z",
-=======
     "generatedAt": "2025-07-17T01:22:40.113Z",
->>>>>>> 6d74b03b
     "totalFunctions": 16,
     "totalCategories": 4
   },
